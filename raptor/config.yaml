--- conflicted
+++ resolved
@@ -13,15 +13,9 @@
   model_id: BAAI/bge-reranker-large
 
 language_model:
-<<<<<<< HEAD
-  endpoint: "http://localhost:8000/v1"
-  key: "token"
-  model_id: "meta-llama/Meta-Llama-3-8B-Instruct"
-=======
   endpoint: http://localhost:8000/v1
   key: token
   model_id: meta-llama/Meta-Llama-3-8B-Instruct
->>>>>>> 639964ee
   batch_size: 128
 
 tree_builder:
@@ -37,16 +31,8 @@
   temperature: 0.6
 
 neo4j:
-<<<<<<< HEAD
-  uri: 06c50578.databases.neo4j.io:7687
-  user: neo4j
-  password: neo4jneo4j
-
-HF_TOKEN: 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
-=======
   uri: <>
   user: <>
   password: <>
 
-HF_TOKEN: <>
->>>>>>> 639964ee
+HF_TOKEN: <>